##############################################################################
##############################################################################
#
# NOTE!
#
# Please read the README.md file in this directory that defines what should
# be placed in this file
#
##############################################################################
##############################################################################

name: PR Workflow

on:
  pull_request:
    branches:
      - '**'

env:
  CODECOV_UNIQUE_NAME: CODECOV_UNIQUE_NAME-${{ github.run_id }}-${{ github.run_number }}

jobs:
  Code-Quality-Checks:
    name: Performs linting, formatting, type-checking, checking for different source and target branch, checking for unused exports
    runs-on: ubuntu-latest
    strategy:
      matrix:
        node-version: ['24.x']
    steps:
      - name: Checkout the Repository
        uses: actions/checkout@v4
        with:
          fetch-depth: 0 # Fetch all history for all branches and tags

      - uses: pnpm/action-setup@v4
        name: Install pnpm
        with:
          run_install: false

      - name: Install Node.js
        uses: actions/setup-node@v4
        with:
          node-version: ${{ matrix.node-version }}
          cache: 'pnpm'

      - name: Install dependencies
        run: pnpm install

      - name: Count number of lines
        run: |
          chmod +x ./.github/workflows/scripts/countline.py
          ./.github/workflows/scripts/countline.py --lines 600

      - name: Get changed TypeScript files
        id: changed-files
        run: |
          # Get the base branch ref
          BASE_SHA=$(git merge-base ${{ github.event.pull_request.base.sha }} ${{ github.event.pull_request.head.sha }})

          # Get all changed files
          ALL_CHANGED_FILES=$(git diff --name-only --diff-filter=ACMRT $BASE_SHA ${{ github.event.pull_request.head.sha }} | tr '\n' ' ')
          echo "all_changed_files=${ALL_CHANGED_FILES}" >> $GITHUB_OUTPUT

          # Count all changed files
          ALL_CHANGED_FILES_COUNT=$(git diff --name-only --diff-filter=ACMRT $BASE_SHA ${{ github.event.pull_request.head.sha }} | wc -l | tr -d ' ')
          echo "all_changed_files_count=$ALL_CHANGED_FILES_COUNT" >> $GITHUB_OUTPUT

          # Check if any files changed
          if [ "$ALL_CHANGED_FILES_COUNT" -gt 0 ]; then
            echo "any_changed=true" >> $GITHUB_OUTPUT
          else
            echo "any_changed=false" >> $GITHUB_OUTPUT
          fi

          # Set only_changed to false by default (adjust logic as needed)
          echo "only_changed=false" >> $GITHUB_OUTPUT

      - name: Check formatting
        if: steps.changed-files.outputs.only_changed != 'true'
        run: pnpm run format:check

      - name: Run formatting if check fails
        if: failure()
        run: pnpm run format:fix

      # - name: Check for type errors
      #   if: steps.changed-files.outputs.only_changed != 'true'
      #   run: pnpm run typecheck

      # - name: Check for linting errors in modified files
      #   if: steps.changed-files.outputs.only_changed != 'true'
      #   env:
      #     CHANGED_FILES: ${{ steps.changed-files.outputs.all_changed_files }}
      #   run: npx eslint ${CHANGED_FILES}

      - name: Check for TSDoc comments
        run: pnpm run check-tsdoc # Run the TSDoc check script

      # - name: Check for localStorage Usage
      #   run: npx tsx scripts/githooks/check-localstorage-usage.ts --scan-entire-repo

      - name: Check if the source and target branches are different
        if: ${{ github.event.pull_request.base.ref == github.event.pull_request.head.ref }}
        run: |
          echo "Source Branch ${{ github.event.pull_request.head.ref }}"
          echo "Target Branch ${{ github.event.pull_request.base.ref }}"
          echo "Error: Source and Target Branches are the same. Please ensure they are different."
          echo "Error: Close this PR and try again."
          exit 1

  Check-AutoDocs:
    if: ${{ github.actor != 'dependabot[bot]' }}
    name: Generate and Validate Documentation
    runs-on: ubuntu-latest
    needs: [Code-Quality-Checks]
    steps:
      - name: Checkout the Repository
        uses: actions/checkout@v4
        with:
          fetch-depth: 0

      - name: Install pnpm
        uses: pnpm/action-setup@v4
        with:
          version: 10.4.1
          run_install: false

      - name: Set up Node.js
        uses: actions/setup-node@v4
        with:
          node-version: '24.x'
          cache: 'pnpm'

      - name: Prepare dependency store
        run: pnpm fetch

      - name: Install Dependencies (frozen)
        run: pnpm install --frozen-lockfile --prefer-offline

      - name: Run documentation generation
        run: pnpm run generate-docs

      - name: Check for uncommitted doc changes
        run: |
          if [ -n "$(git status --porcelain)" ]; then
            echo "::error::Documentation files are outdated or missing."
            echo "Please run 'pnpm run generate-docs' locally and commit the updated files."
            echo ""
            echo "Changed files:"
            git status --porcelain
            exit 1
          else
            echo "Documentation is up to date."
          fi

  Check-Sensitive-Files:
    if: ${{ github.actor != 'dependabot[bot]'}}
    name: Checks if sensitive files have been changed without authorization
    runs-on: ubuntu-latest
    steps:
      - name: Checkout code
        uses: actions/checkout@v4
        with:
          fetch-depth: 0 # Fetch full history so re-runs work

      - name: Get PR labels
        id: check-labels
        env:
          GITHUB_TOKEN: ${{ secrets.GITHUB_TOKEN }}
        run: |
          if [ -z "${{ github.event.pull_request.number }}" ]; then
            echo "skip=false" >> $GITHUB_OUTPUT
            exit 0
          fi

          LABELS="$(gh api repos/${{ github.repository }}/issues/${{ github.event.pull_request.number }}/labels --jq '.[].name' | tr '\n' ' ')"

          if echo "$LABELS" | grep -qw "ignore-sensitive-files-pr"; then
            echo "::notice::Skipping sensitive files check due to 'ignore-sensitive-files-pr' label."
            echo "skip=true" >> $GITHUB_OUTPUT
          else
            echo "skip=false" >> $GITHUB_OUTPUT
          fi

      - name: Get Changed Unauthorized files
        if: steps.check-labels.outputs.skip != 'true'
        id: changed-unauth-files
        run: |
          # Skip if not in PR context
          if [ -z "${{ github.event.pull_request.base.sha }}" ]; then
            echo "any_changed=false" >> $GITHUB_OUTPUT
            exit 0
          fi

          # Determine base and head commits
          HEAD_SHA="${{ github.event.pull_request.head.sha || github.sha }}"
          BASE_SHA=$(git merge-base "${{ github.event.pull_request.base.sha }}" "$HEAD_SHA")

          # Define sensitive files pattern list
          SENSITIVE_PATTERNS=(
            '.flake8$'
            '.pydocstyle$'
            'pyproject.toml$'
            '.env..*$'
            'vitest.config.js$'
            'src/App.tsx$'
            '^.github/.*'
            '^.husky/.*'
            '^scripts/.*'
            '^src/style/.*'
            'schema.graphql$'
            'package.json$'
            'package-lock.json$'
            'tsconfig.json$'
            '^.gitignore$'
            '^env.example$'
            '.node-version$'
            '.eslintrc.json$'
            '.eslintignore$'
            '.prettierrc$'
            '.prettierignore$'
            'vite.config.ts$'
            '^docker/.*'
            '^config/.*'
            'CODEOWNERS$'
            'LICENSE$'
            'setup.ts$'
            '.coderabbit.yaml$'
            'CODE_OF_CONDUCT.md$'
            'CODE_STYLE.md$'
            'CONTRIBUTING.md$'
            'DOCUMENTATION.md$'
            'INSTALLATION.md$'
            'ISSUE_GUIDELINES.md$'
            'PR_GUIDELINES.md$'
            'README.md$'
            '.*.pem$'
            '.*.key$'
            '.*.cert$'
            '.*.password$'
            '.*.secret$'
            '.*.credentials$'
            '.nojekyll$'
            'yarn.lock$'
            'knip.json$'
            '^docs/docusaurus.config.ts$'
            '^docs/sidebar..*'
            'CNAME$'
          )

          # Check for changes in sensitive files
          CHANGED_UNAUTH_FILES=""
          for pattern in "${SENSITIVE_PATTERNS[@]}"; do
            FILES=$(git diff --name-only --diff-filter=ACMRD "$BASE_SHA" "$HEAD_SHA" | grep -E "$pattern" || true)
            if [ ! -z "$FILES" ]; then
              CHANGED_UNAUTH_FILES="$CHANGED_UNAUTH_FILES $FILES"
            fi
          done

          # Trim and format output
          CHANGED_UNAUTH_FILES=$(echo "$CHANGED_UNAUTH_FILES" | xargs)
          echo "all_changed_files=$CHANGED_UNAUTH_FILES" >> $GITHUB_OUTPUT

          # Check if any unauthorized files changed
          if [ ! -z "$CHANGED_UNAUTH_FILES" ]; then
            echo "any_changed=true" >> $GITHUB_OUTPUT
          else
            echo "any_changed=false" >> $GITHUB_OUTPUT
          fi

      - name: List all changed unauthorized files
        if: steps.changed-unauth-files.outputs.any_changed == 'true'
        env:
          CHANGED_UNAUTH_FILES: ${{ steps.changed-unauth-files.outputs.all_changed_files }}
        run: |
          echo "::error::Unauthorized changes detected in sensitive files:"
          echo ""
          for file in $CHANGED_UNAUTH_FILES; do
            echo "- $file"
          done
          echo ""
          echo "To override:"
          echo "Add the 'ignore-sensitive-files-pr' label to this PR."
          exit 1

  Count-Changed-Files:
    if: ${{ github.actor != 'dependabot[bot]' }}
    name: Checks if number of files changed is acceptable
    runs-on: ubuntu-latest
    steps:
      - name: Checkout code
        uses: actions/checkout@v4
        with:
          fetch-depth: 0 # Fetch all history for all branches and tags

      - name: Get changed files
        id: changed-files
        run: |
          # Get the base branch ref
          BASE_SHA=$(git merge-base ${{ github.event.pull_request.base.sha }} ${{ github.event.pull_request.head.sha }})

          # Count all changed files excluding .md files
          ALL_CHANGED_FILES_COUNT=$(git diff --name-only --diff-filter=ACMRT $BASE_SHA ${{ github.event.pull_request.head.sha }} | grep -v -i "\.md$" | wc -l | tr -d ' ')
          echo "all_changed_files_count=$ALL_CHANGED_FILES_COUNT" >> $GITHUB_OUTPUT

      - name: Echo number of changed files
        env:
          CHANGED_FILES_COUNT: ${{ steps.changed-files.outputs.all_changed_files_count }}
        run: |
          echo "Number of files changed: $CHANGED_FILES_COUNT"

      - name: Check if the number of changed files is less than 100
        if: steps.changed-files.outputs.all_changed_files_count > 100
        env:
          CHANGED_FILES_COUNT: ${{ steps.changed-files.outputs.all_changed_files_count }}
        run: |
          echo "Error: Too many files (greater than 100) changed in the pull request."
          echo "Possible issues:"
          echo "- Contributor may be merging into an incorrect branch."
          echo "- Source branch may be incorrect please use develop as source branch."
          exit 1

  Check-ESlint-Disable:
    name: Check for eslint-disable
    runs-on: ubuntu-latest
    steps:
      - name: Checkout code
        uses: actions/checkout@v4
        with:
          fetch-depth: 0 # Fetch all history for all branches and tags

      - name: Get changed files
        id: changed-files
        run: |
          # Get the base branch ref
          BASE_SHA=$(git merge-base ${{ github.event.pull_request.base.sha }} ${{ github.event.pull_request.head.sha }})

          # Get all changed files
          ALL_CHANGED_FILES=$(git diff --name-only --diff-filter=ACMRT $BASE_SHA ${{ github.event.pull_request.head.sha }} | tr '\n' ' ')
          echo "all_changed_files=${ALL_CHANGED_FILES}" >> $GITHUB_OUTPUT

      - name: Set up Python
        uses: actions/setup-python@v5
        with:
          python-version: 3.9

      - name: Run Python script
        run: |
          python .github/workflows/scripts/eslint_disable_check.py --files ${{ steps.changed-files.outputs.all_changed_files }}

  Check-Code-Coverage-Disable:
    name: Check for code coverage disable
    runs-on: ubuntu-latest
    steps:
      - name: Checkout code
        uses: actions/checkout@v4
        with:
          fetch-depth: 0 # Fetch all history for all branches and tags

      - name: Get changed files
        id: changed-files
        run: |
          # Get the base branch ref
          BASE_SHA=$(git merge-base ${{ github.event.pull_request.base.sha }} ${{ github.event.pull_request.head.sha }})

          # Get all changed files
          ALL_CHANGED_FILES=$(git diff --name-only --diff-filter=ACMRT $BASE_SHA ${{ github.event.pull_request.head.sha }} | tr '\n' ' ')
          echo "all_changed_files=${ALL_CHANGED_FILES}" >> $GITHUB_OUTPUT

      - name: Set up Python
        uses: actions/setup-python@v5
        with:
          python-version: 3.9

      - name: Run Python script
        run: |
          python .github/workflows/scripts/code_coverage_disable_check.py --files ${{ steps.changed-files.outputs.all_changed_files }}

  Check-ItSkip-Disable:
    name: Check for it.skip commands
    runs-on: ubuntu-latest
    steps:
      - name: Checkout code
        uses: actions/checkout@v4
        with:
          fetch-depth: 0 # Fetch all history for all branches and tags

      - name: Get changed files
        id: changed-files
        run: |
          # Get the base branch ref
          BASE_SHA=$(git merge-base ${{ github.event.pull_request.base.sha }} ${{ github.event.pull_request.head.sha }})

          # Get all changed files
          ALL_CHANGED_FILES=$(git diff --name-only --diff-filter=ACMRT $BASE_SHA ${{ github.event.pull_request.head.sha }} | tr '\n' ' ')
          echo "all_changed_files=${ALL_CHANGED_FILES}" >> $GITHUB_OUTPUT

      - name: Set up Python
        uses: actions/setup-python@v5
        with:
          python-version: 3.9

      - name: Run Python script
        run: |
          python .github/workflows/scripts/itskip_disable_check.py --files ${{ steps.changed-files.outputs.all_changed_files }}

  Check-For-Unused-Code:
    name: Check for unused exports
    runs-on: ubuntu-latest
    steps:
      - name: Checkout code
        uses: actions/checkout@v4
        with:
          fetch-depth: 0
      - name: Setup Node.js
        uses: actions/setup-node@v4
        with:
          node-version: '23.7.0'
      - name: Setup pnpm
        uses: pnpm/action-setup@v4
      - name: Install dependencies
        run: pnpm install
      - name: Run Knip
        run: pnpm knip --include exports

  Test-Application:
    name: Test Application
    runs-on: ubuntu-latest
    strategy:
      matrix:
        node-version: ['24.x']
<<<<<<< HEAD
    needs: [Code-Quality-Checks, Check-ESlint-Disable, Check-Code-Coverage-Disable, Check-AutoDocs]
=======
    needs:
      [
        Code-Quality-Checks,
        Check-ESlint-Disable,
        Check-Code-Coverage-Disable,
        Check-ItSkip-Disable,
        Check-For-Unused-Code,
      ]
>>>>>>> 9d08e87f
    steps:
      - name: Checkout the Repository
        uses: actions/checkout@v4
        with:
          fetch-depth: 0

      - uses: pnpm/action-setup@v4
        name: Install pnpm
        with:
          run_install: false

      - name: Install Node.js
        uses: actions/setup-node@v4
        with:
          node-version: ${{ matrix.node-version }}
          cache: 'pnpm'

      - name: Install dependencies
        run: pnpm install

      # #######################################################################
      # # DO NOT DELETE ANY references to env.CODECOV_UNIQUE_NAME in this
      # # section. They are required for accurate calculations
      # #######################################################################
      # - name: Present and upload coverage to Codecov as ${{env.CODECOV_UNIQUE_NAME}}
      #   uses: codecov/codecov-action@v5
      #   with:
      #     name: "${{env.CODECOV_UNIQUE_NAME}}"
      #     token: ${{ secrets.CODECOV_TOKEN }}
      #     fail_ci_if_error: false
      #     verbose: true
      #     exclude: 'docs/'

      # - name: Test acceptable level of code coverage
      #   uses: VeryGoodOpenSource/very_good_coverage@v3
      #   with:
      #     path: "./coverage/vitest/lcov.info"
      #     min_coverage: 86.6

  Test-Docusaurus-Deployment:
    name: Test Deployment to https://docs-plugin.talawa.io
    runs-on: ubuntu-latest
    needs: [Test-Application]
    # Run only if the develop branch and not dependabot
    if: ${{ github.actor != 'dependabot[bot]' && github.event.pull_request.base.ref == 'develop' }}
    steps:
      - uses: actions/checkout@v4
      - uses: pnpm/action-setup@v4
        with:
          cache: pnpm
          cache-dependency-path: |
            docs/pnpm-lock.yaml
            docs/package.json
      # Run Docusaurus in the ./docs directory
      - name: Install dependencies
        working-directory: ./docs
        run: pnpm install --frozen-lockfile
      - name: Test building the website
        working-directory: ./docs
        run: pnpm build

  Check-Target-Branch:
    if: ${{ github.actor != 'dependabot[bot]' }}
    name: Check Target Branch
    runs-on: ubuntu-latest
    steps:
      - name: Check if the target branch is develop
        if: github.event.pull_request.base.ref != 'develop'
        run: |
          echo "Error: Pull request target branch must be 'develop'. Please refer PR_GUIDELINES.md"
          echo "Error: Close this PR and try again."
          exit 1

  Python-Compliance:
    name: Check Python Code Style
    runs-on: ubuntu-latest
    needs: [Code-Quality-Checks]
    steps:
      - name: Checkout
        uses: actions/checkout@v4
        with:
          fetch-depth: 0

      - name: Set up Python 3.11
        uses: actions/setup-python@v4
        with:
          python-version: 3.11

      - name: Cache pip packages
        uses: actions/cache@v4
        with:
          path: ~/.cache/pip
          key: ${{ runner.os }}-pip-${{ hashFiles('**/requirements.txt') }}
          restore-keys: |
            ${{ runner.os }}-pip-

      - name: Install dependencies
        run: |
          python3 -m venv venv
          source venv/bin/activate
          python -m pip install --upgrade pip
          pip install -r .github/workflows/requirements.txt

      - name: Run Black Formatter Check
        run: |
          source venv/bin/activate
          black --check .

      - name: Run Flake8 Linter
        run: |
          source venv/bin/activate
          flake8 --docstring-convention google --ignore E402,E722,E203,F401,W503 .github plugins scripts

      - name: Run pydocstyle
        run: |
          source venv/bin/activate
          pydocstyle --convention=google --add-ignore=D415,D205 .github plugins scripts

      - name: Run docstring compliance check
        run: |
          source venv/bin/activate
          python .github/workflows/scripts/check_docstrings.py --directories .github plugins scripts<|MERGE_RESOLUTION|>--- conflicted
+++ resolved
@@ -429,18 +429,17 @@
     strategy:
       matrix:
         node-version: ['24.x']
-<<<<<<< HEAD
-    needs: [Code-Quality-Checks, Check-ESlint-Disable, Check-Code-Coverage-Disable, Check-AutoDocs]
-=======
+        
     needs:
       [
         Code-Quality-Checks,
         Check-ESlint-Disable,
         Check-Code-Coverage-Disable,
+        Check-AutoDocs
         Check-ItSkip-Disable,
         Check-For-Unused-Code,
       ]
->>>>>>> 9d08e87f
+
     steps:
       - name: Checkout the Repository
         uses: actions/checkout@v4

--- conflicted
+++ resolved
@@ -24,11 +24,8 @@
     "eslint-plugin-react": "^7.37.4",
     "eslint-plugin-tsdoc": "^0.4.0",
     "eslint-plugin-vitest": "^0.5.4",
-<<<<<<< HEAD
     "husky": "^9.1.7",
-=======
     "knip": "^5.67.0",
->>>>>>> 9d08e87f
     "tsx": "^4.19.4",
     "typedoc-plugin-markdown": "^4.5.0",
     "typedoc": "^0.28.1",
